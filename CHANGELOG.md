--- conflicted
+++ resolved
@@ -3,18 +3,15 @@
 All notable changes to this project will be documented in this file.
 
 ## [Unreleased]
+- new 'Cloud Endpoints' module
 
 ## [2.1.0] - 2020-06-22
 
 - **incompatible change** routes in the `net-vpc` module now interpolate the VPC name to ensure uniqueness, upgrading from a previous version will drop and recreate routes
 - the top-level `docker-images` folder has been moved inside `modules/cloud-config-container/onprem`
 - `dns_keys` output added to the `dns` module
-<<<<<<< HEAD
-- new 'Cloud Endpoints' module
-=======
 - add `group-config` variable, `groups` and `group_self_links` outputs to `net-ilb` module to allow creating ILBs for externally managed instances
 - make the IAM bindings depend on the compute instance in the `compute-vm` module
->>>>>>> 3c60af50
 
 ## [2.0.0] - 2020-06-11
 
