# Changelog

All notable changes to this project will be documented in this file.

## [Unreleased]

<<<<<<< HEAD
- new `vpc-sc` module
=======
- add support for Shared VPC to the `project` module

## [2.4.2] - 2020-07-09

- add support for Shielded VM to `compute-vm`
>>>>>>> 67d03fd0

## [2.4.1] - 2020-07-06

- better fix external IP assignment in `compute-vm`

## [2.4.0] - 2020-07-06

- fix external IP assignment in `compute-vm`
- new top-level `cloud-operations` example folder
- Cloud Asset Inventory end to end example in `cloud-operations`

## [2.3.0] - 2020-07-02

- new 'Cloud Storage to Bigquery with Cloud Dataflow' end to end data solution
- **incompatible change** additive IAM bindings are now keyed by identity instead of role, and use a single `iam_additive_bindings` variable, refer to [#103] for details
- set `delete_contents_on_destroy` in the foundations examples audit dataset to allow destroying
- trap errors raised by the `project` module on destroy

## [2.2.0] - 2020-06-29

- make project creation optional in `project` module to allow managing a pre-existing project
- new `cloud-endpoints` module
- new `cloud-function` module

## [2.1.0] - 2020-06-22

- **incompatible change** routes in the `net-vpc` module now interpolate the VPC name to ensure uniqueness, upgrading from a previous version will drop and recreate routes
- the top-level `docker-images` folder has been moved inside `modules/cloud-config-container/onprem`
- `dns_keys` output added to the `dns` module
- add `group-config` variable, `groups` and `group_self_links` outputs to `net-ilb` module to allow creating ILBs for externally managed instances
- make the IAM bindings depend on the compute instance in the `compute-vm` module

## [2.0.0] - 2020-06-11

- new `data-solutions` section and `cmek-via-centralized-kms` example
- **incompatible change** static VPN routes now interpolate the VPN gateway name to enforce uniqueness, upgrading from a previous version will drop and recreate routes

## [1.9.0] - 2020-06-10

- new `bigtable-instance` module
- add support for IAM bindings to `compute-vm` module

## [1.8.1] - 2020-06-07

- use `all` instead of specifying protocols in the admin firewall rule of the `net-vpc-firewall` module
- add support for encryption keys in `gcs` module
- set `next_hop_instance_zone` in `net-vpc` for next hop instance routes to avoid triggering recreation

## [1.8.0] - 2020-06-03

- **incompatible change** the `kms` module has been refactored and will be incompatible with previous state
- **incompatible change** robot and default service accounts outputs in the `project` module have been refactored and are now exposed via a single `service_account` output (cf [#82])
- add support for PD CSI driver in GKE module
- refactor `iam-service-accounts` module outputs to be more resilient
- add option to use private GCR to `cos-generic-metadata` module

## [1.7.0] - 2020-05-30

- add support for disk encryption to the `compute-vm` module
- new `datafusion` module
- new `container-registry` module
- new `artifact-registry` module

## [1.6.0] - 2020-05-20

- add output to `gke-cluster` exposing the cluster's CA certificate
- fix `gke-cluster` autoscaling options
- add support for Service Directory bound zones to the `dns` module
- new `service-directory` module
- new `source-repository` module

## [1.5.0] - 2020-05-11

- **incompatible change** the `bigquery` module has been removed and replaced by the new `bigquery-dataset` module
- **incompatible change** subnets in the `net-vpc` modules are now passed as a list instead of map, and all related variables for IAM and flow logs use `region/name` instead of `name` keys; it's now possible to have the same subnet name in different regions
- replace all references to the removed `resourceviews.googleapis.com` API with `container.googleapis.com`
- fix advanced options in `gke-nodepool` module
- fix health checks in `compute-mig` and `net-ilb` modules
- new `cos-generic-metadata` module in the `cloud-config-container` suite
- new `envoy-traffic-director` module in the `cloud-config-container` suite
- new `pubsub` module


## [1.4.1] - 2020-05-02

- new `secret-manager` module
- fix access in `bigquery` module, this is the last version of this module to support multiple datasets, future versions will be called `bigquery-dataset`

## [1.4.0] - 2020-05-01

- fix DNS module internal zone lookup
- fix Cloud NAT module internal router name lookup
- re-enable and update outputs for the foundations environments example
- add peering route configuration for private clusters to GKE cluster module
- **incompatible changes** in the GKE nodepool module
  - rename `node_config_workload_metadata_config` variable to `workload_metadata_config`
  - new default for `workload_metadata_config` is `GKE_METADATA_SERVER`
- **incompatible change** in the `compute-vm` module
  - removed support for MIG and the `group_manager` variable
- add `compute-mig` and `net-ilb` modules
- **incompatible change** in `net-vpc`
  - a new `name` attribute has been added to the `subnets` variable, allowing to directly set subnet name, to update to the new module add an extra `name = false` attribute to each subnet

## [1.3.0] - 2020-04-08

- add organization policy module
- add support for organization policies to folders and project modules

## [1.2.0] - 2020-04-06

- add squid container to the `cloud-config-container` module

## [1.1.0] - 2020-03-27

- rename the `cos-container` suite of modules to `cloud-config-container`
- refactor the `onprem-in-a-box` module to only manage the `cloud-config` configuration, and make it part of the `cloud-config-container` suite of modules
- update the `onprem-google-access-dns` example to use the refactored `onprem` module
- fix the `external_addresses` output in the `compute-vm` module
- small tweaks and fixes to the `cloud-config-container` modules

## [1.0.0] - 2020-03-27

- merge development branch with suite of new modules and end-to-end examples

[Unreleased]: https://github.com/terraform-google-modules/cloud-foundation-fabric/compare/v2.4.2...HEAD
[2.4.2]: https://github.com/terraform-google-modules/cloud-foundation-fabric/compare/v2.4.1...v2.4.2
[2.4.1]: https://github.com/terraform-google-modules/cloud-foundation-fabric/compare/v2.4.0...v2.4.1
[2.4.0]: https://github.com/terraform-google-modules/cloud-foundation-fabric/compare/v2.3.0...v2.4.0
[2.3.0]: https://github.com/terraform-google-modules/cloud-foundation-fabric/compare/v2.2.0...v2.3.0
[2.2.0]: https://github.com/terraform-google-modules/cloud-foundation-fabric/compare/v2.1.0...v2.2.0
[2.1.0]: https://github.com/terraform-google-modules/cloud-foundation-fabric/compare/v2.0.0...v2.1.0
[2.0.0]: https://github.com/terraform-google-modules/cloud-foundation-fabric/compare/v1.9.0...v2.0.0
[1.9.0]: https://github.com/terraform-google-modules/cloud-foundation-fabric/compare/v1.8.1...v1.9.0
[1.8.1]: https://github.com/terraform-google-modules/cloud-foundation-fabric/compare/v1.8.0...v1.8.1
[1.8.0]: https://github.com/terraform-google-modules/cloud-foundation-fabric/compare/v1.7.0...v1.8.0
[1.7.0]: https://github.com/terraform-google-modules/cloud-foundation-fabric/compare/v1.6.0...v1.7.0
[1.6.0]: https://github.com/terraform-google-modules/cloud-foundation-fabric/compare/v1.5.0...v1.6.0
[1.5.0]: https://github.com/terraform-google-modules/cloud-foundation-fabric/compare/v1.4.1...v1.5.0
[1.4.1]: https://github.com/terraform-google-modules/cloud-foundation-fabric/compare/v1.4.0...v1.4.1
[1.4.0]: https://github.com/terraform-google-modules/cloud-foundation-fabric/compare/v1.3.0...v1.4.0
[1.3.0]: https://github.com/terraform-google-modules/cloud-foundation-fabric/compare/v1.2...v1.3.0
[1.2.0]: https://github.com/terraform-google-modules/cloud-foundation-fabric/compare/v1.1...v1.2
[1.1.0]: https://github.com/terraform-google-modules/cloud-foundation-fabric/compare/v1.0...v1.1
[1.0.0]: https://github.com/terraform-google-modules/cloud-foundation-fabric/compare/v0.1...v1.0
[#82]: https://github.com/terraform-google-modules/cloud-foundation-fabric/pull/82
[#103]: https://github.com/terraform-google-modules/cloud-foundation-fabric/pull/103<|MERGE_RESOLUTION|>--- conflicted
+++ resolved
@@ -4,15 +4,12 @@
 
 ## [Unreleased]
 
-<<<<<<< HEAD
 - new `vpc-sc` module
-=======
 - add support for Shared VPC to the `project` module
 
 ## [2.4.2] - 2020-07-09
 
 - add support for Shielded VM to `compute-vm`
->>>>>>> 67d03fd0
 
 ## [2.4.1] - 2020-07-06
 
