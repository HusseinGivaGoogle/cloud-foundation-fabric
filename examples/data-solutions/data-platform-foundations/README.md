--- conflicted
+++ resolved
@@ -1,10 +1,6 @@
 # Data Platform
 
-<<<<<<< HEAD
-This module implements an opinionated Data Platform Architecture that creates and sets up projects and related resources, to be used to create your end to end data environment.
-=======
 This module implements an opinionated Data Platform Architecture that creates and setup projects and related resources that compose an end-to-end data environment.
->>>>>>> 72a62d10
 
 The code is intentionally simple, as it's intended to provide a generic initial setup and then allow easy customizations to complete the implementation of the intended design.
 
@@ -12,11 +8,7 @@
 
 ![Data Platform architecture overview](./images/overview_diagram.png "Data Platform architecture overview")
 
-<<<<<<< HEAD
-A demo pipeline is also part of this example: it can be built and run on top of the foundational infrastructure to verify or test the setup quickly.
-=======
 A demo Airflow pipeline is also part of this example: it can be built and run on top of the foundational infrastructure to verify or test the setup quickly.
->>>>>>> 72a62d10
 
 ## Design overview and choices
 
@@ -25,19 +17,11 @@
 The approach adapts to different high-level requirements:
 
 - boundaries for each step
-<<<<<<< HEAD
-- clear and defined actors
-- least privilege principle
-- rely on service account impersonation
-
-The code in this example doesn't address Organization level configuration (Organization policy, VPC-SC, centralized logs). We expect to address those aspects on stages external to this script.
-=======
 - clearly defined actors
 - least privilege principle
 - rely on service account impersonation
 
 The code in this example doesn't address Organization-level configurations (Organization policy, VPC-SC, centralized logs). We expect those elements to be managed by automation stages external to this script like those in [FAST](../../../fast).
->>>>>>> 72a62d10
 
 ### Project structure
 
@@ -50,49 +34,6 @@
 - transformation
 - exposure
 
-<<<<<<< HEAD
-This separation into projects allows adhering the least-privilege principle relying on project-level roles.
-
-The script will create the following projects:
-
-- **Landing** This project is intended to store data temporarily. Data are pushed to Cloud Storage, BigQuery, or Cloud PubSub. Resource configured with 3-months lifecycle policy.
-- **Load** This project is intended to load data from `landing` to the `data lake`. The load is made with minimal to zero transformation logic (mainly `cast`). This stage can anonymization/tokenization Personally Identifiable Information (PII). Alternatively, it can be done in the transformation stage depending on your requirements. The use of [Cloud Dataflow templates](https://cloud.google.com/dataflow/docs/concepts/dataflow-templates) is recommended.
-- **Data Lake** projects where data are stored. itìs composed of 3 layers that progressively process and define data:
-  - **L0 - Raw data** Structured Data, stored in the adequate format: structured data stored in BigQuery, unstructured data stored on Cloud Storage with additional metadata stored in BigQuery (for example pictures stored in Cloud Storage and analysis of the images for Cloud Vision API stored in BigQuery).
-  - **L1 - Cleansed, aggregated and standardized data**
-  - **L2 - Curated layer**
-  - **Playground** Store temporary tables that Data Analyst may use to perform R&D on data available on other Data Lake layers
-- **Orchestration** This project is intended to host Cloud Composer. Cloud Composer will orchestrate all tasks to move your data on its journey.
-- **Transformation** This project is used to move data between layers of the Data Lake. We strongly suggest relying on BigQuery engine to perform transformations. If BigQuery doesn't have the feature needed to perform your transformation you recommend using Cloud Dataflow together with [Cloud Dataflow templates](https://cloud.google.com/dataflow/docs/concepts/dataflow-templates). This stage can optionally be used to anonymiza/tokenize PII.
-- **Exposure** This project is intended to host resources to share your processed data with external systems your data. For the porpuse of this example we leace this project empty. Depending on the access pattern, data can be presented on Cloud SQL, BigQuery, or Bigtable. For BigQuery data, we strongly suggest relying on [Authorized views](https://cloud.google.com/bigquery/docs/authorized-views).
-
-### Roles
-
-We assign roles on resources at project level setting the appropriate role to groups. We recommend not adding human users directly to the resource-access groups with IAM permissions to access data.
-
-### Service accounts
-
-Service account creation follows the least privilege principle, performing a single task which requires access to a defined set of resources. In the table below you can find an high level overview on roles for each service account on each data layer. For semplicy `READ` or `WRITE` roles are used, for detailed roles please refer to the code.
-
-
-|Service Account|Landing|DataLake L0|DataLake L1|DataLake L2|
-|-|:-:|:-:|:-:|:-:|
-|landing-sa|WRITE|-|-|-|
-|load-sa|READ|READ/WRITE|-|-|
-|transformation-sa|-|READ/WRITE|READ/WRITE|READ/WRITE|
-|orchestration-sa|-|-|-|-|
-
-- Each service account perform a single task having access to the minimum number of resources (example: the Cloud Dataflow Service Account has access to the Landing project and the Data Lake L0 project)
-- Each Service Account has the least privilege on each project.
-
-#### Service Account Keys
-
-The use of SAK within a data pipeline incurs several security risks, as these credentials, that could be leaked without oversight or control. This example relies on Service Account Impersonation to avoid the creation of private keys.
-
-### User groups
-
-User groups are important. They provide a stable frame of reference that allows decoupling the final set of permissions for each group, from the stage where entities and resources are created and their IAM bindings defined.
-=======
 This separation into projects allows adhering to the least-privilege principle by using project-level roles.
 
 The script will create the following projects:
@@ -130,51 +71,10 @@
 ### User groups
 
 User groups provide a stable frame of reference that allows decoupling the final set of permissions from the stage where entities and resources are created, and their IAM bindings defined.
->>>>>>> 72a62d10
 
 We use three groups to control access to resources:
 
 - *Data Engineers* They handle and run the Data Hub, with read access to all resources in order to troubleshoot possible issues with pipelines. This team can also impersonate any service account.
-<<<<<<< HEAD
-- *Data Analyst*. They perform analysis on datasets, with read access to the data lake L2 project, and BigQuery READ/WRITE access to the playground project. 
-- *Data Security*:. They handle security configurations related to the Data Hub. This team has admin access to the common project to configure Cloud DLP templates or Data Catalog policy tags.
-
-In the table below you can find an high level overview on roles for each group on each project. For semplicy `READ`, `WRITE` and `ADMIN` roles are used, for detailed roles please refer to the code.
-
-|Group|Landing|Load|Transformation|Data Lake L0|Data Lake L1|Data Lake L2|Data Lake Playground|Orchestration|Common|
-|-|:-:|:-:|:-:|:-:|:-:|:-:|:-:|:-:|:-:|
-|Data Engineers|ADMIN|ADMIN|ADMIN|ADMIN|ADMIN|ADMIN|ADMIN|ADMIN|ADMIN|
-|Data Analyst|-|-|-|-|-|READ|READ/WRITE|-|-|
-|Data Security|-|-|-|-|-|-|-|-|ADMIN|
-
-### Groups
-
-We use thress groups based on the required access:
-
-- *Data Engineers*: the group that handles and runs the Data Hub. The group has Read access to all resources to troubleshoot possible issues with the pipeline. The team also can impersonate all service accounts. Default value: `gcp-data-engineers@DOMAIN.COM`.
-- *Data Analyst*: the group that performs analysis on the dataset. The group has Read access to the Data Lake L2 project and BigQuery READ/WRITE access to the `playground` project. Default value: `gcp-data-analyst@DOMAIN.COM`
-- *Data Security*: the group handling security configurations related to the Data Hub. Default name: `gcp-data-security@DOMAIN.com`
-
-### Virtual Private Cloud (VPC) design
-
-The Data Platform accepts as input an existing [Shared-VPC](https://cloud.google.com/vpc/docs/shared-vpc) to run resources. You can configure subnets for data resources by specifying the link to the subnet in the `network_config` variable. You may want to configure a shared-VPC to host your resources if your pipelines may need to reach on-premise resources.
-
-If `network_config` variable is not provided, the script will create a VPC on each project that requires a VPC: *load*, *transformation*, and *orchestration* projects with the default configuration.
-
-### IP ranges, subnetting
-
-To deploy your Data Platform you need the following ranges:
-
-- Load project VPC for Cloud Dataflow workers. Range: '/24'.
-- Transformation VPC for Cloud Dataflow workers. Range: '/24'.
-- Orchestration VPC for Cloud Composer:
-  - Cloud SQL. Range: '/24'
-  - GKE Master. Range: '/28'
-  - Web Server: Range: '/28'
-  - Secondary IP ranges. Pods range: '/22', Services range: '/24'
-
-### Resource naming convention
-=======
 - *Data Analysts*. They perform analysis on datasets, with read access to the data lake L2 project, and BigQuery READ/WRITE access to the playground project.
 - *Data Security*:. They handle security configurations related to the Data Hub. This team has admin access to the common project to configure Cloud DLP templates or Data Catalog policy tags.
 
@@ -212,7 +112,6 @@
 - one /28 for the web server
 
 ### Resource naming conventions
->>>>>>> 72a62d10
 
 Resources follow the naming convention described below.
 
@@ -222,36 +121,6 @@
 
 ### Encryption
 
-<<<<<<< HEAD
-We suggest a centralized approach to key management, where Organization Security is the only team that can access encryption material, and keyrings and keys are managed in a project external to the DP.
-
-![Centralized Cloud Key Management high-level diagram](./images/kms_diagram.png "Centralized Cloud Key Management high-level diagram")
-
-To configure the use of Cloud Key Management on resources you have to specify the key URL on the 'service_encryption_keys'. Keys location should match the resource location. Example:
-
-```hcl
-service_encryption_keys = {
-  bq       = "KEY_URL_MULTIREGIONAL"
-  composer = "KEY_URL_REGIONAL"
-  dataflow = "KEY_URL_REGIONAL"
-  storage  = "KEY_URL_MULTIREGIONAL"
-  pubsub   = "KEY_URL_MULTIREGIONAL"
-```
-
-We consider this step optional, it depends on customer policy and security best practices.
-
-## Data Anonymization
-
-We suggest using Cloud Data Loss Prevention to identify/mask/tokenize your confidential data. Implementing the Data Loss Prevention strategy is out of scope for this example. We enable the service in 2 different projects to implement the data loss prevention strategy. We expect you will use [Cloud Data Loss Prevention templates](https://cloud.google.com/dlp/docs/concepts-templates) in one of the following ways:
-
-- During the ingestion phase, from Dataflow
-- During the transformation phase, from [BigQuery](https://cloud.google.com/bigquery/docs/scan-with-dlp) or [Cloud Dataflow](https://cloud.google.com/architecture/running-automated-dataflow-pipeline-de-identify-pii-dataset)
-
-We implemented a centralized model for Cloud Data Loss Prevention resources. Templates will be stored in the security project:
-
-![Centralized Cloud Data Loss Prevention high-level diagram](./images/dlp_diagram.png "Centralized Cloud Data Loss Prevention high-level diagram")
-
-=======
 We suggest a centralized approach to key management, where Organization Security is the only team that can access encryption material, and keyrings and keys are managed in a project external to the Data Platform.
 
 ![Centralized Cloud Key Management high-level diagram](./images/kms_diagram.png "Centralized Cloud Key Management high-level diagram")
@@ -285,7 +154,6 @@
 
 You can find more details and best practices on using DLP to De-identification and re-identification of PII in large-scale datasets in the [GCP documentation](https://cloud.google.com/architecture/de-identification-re-identification-pii-using-cloud-dlp).
 
->>>>>>> 72a62d10
 ## How to run this script
 
 To deploy this example on your GCP organization, you will need
@@ -295,23 +163,6 @@
 
 The Data Platform is meant to be executed by a Service Account (or a regular user) having this minimal set of permission:
 
-<<<<<<< HEAD
-- Org level
-  - `"compute.organizations.enableXpnResource"`
-  - `"compute.organizations.disableXpnResource"`
-  - `"compute.subnetworks.setIamPolicy"`
-- Folder level
-  - `"roles/logging.admin"`
-  - `"roles/owner"`
-  - `"roles/resourcemanager.folderAdmin"`
-  - `"roles/resourcemanager.projectCreator"`
-- Cloud Key Management Keys** (if Cloud Key Management keys are configured):
-  - `"roles/cloudkms.admin"` or Permissions: `cloudkms.cryptoKeys.getIamPolicy`, `cloudkms.cryptoKeys.list`, `cloudkms.cryptoKeys.setIamPolicy`
-- on the host project for the Shared VPC/s
-  - `"roles/browser"`
-  - `"roles/compute.viewer"`
-  - `"roles/dns.admin"`
-=======
 - **Billing account**
   - `roles/billing.user`
 - **Folder level**:
@@ -322,28 +173,16 @@
 - **Shared VPC host project** (if configured):\
   - `roles/compute.xpnAdmin` on the host project folder or org
   - `roles/resourcemanager.projectIamAdmin` on the host project, either with no conditions or with a condition allowing [delegated role grants](https://medium.com/google-cloud/managing-gcp-service-usage-through-delegated-role-grants-a843610f2226#:~:text=Delegated%20role%20grants%20is%20a,setIamPolicy%20permission%20on%20a%20resource.) for `roles/compute.networkUser`, `roles/composer.sharedVpcAgent`, `roles/container.hostServiceAgentUser`
->>>>>>> 72a62d10
 
 ## Variable configuration
 
 There are three sets of variables you will need to fill in:
 
 ```hcl
-<<<<<<< HEAD
-prefix             = "PRFX"
-project_create = {
-  parent             = "folders/123456789012"
-  billing_account_id = "111111-222222-333333"
-}
-organization = {
-  domain = "DOMAIN.com"
-}
-=======
 billing_account_id  = "111111-222222-333333"
 older_id            = "folders/123456789012"
 organization_domain = "domain.com"
 prefix              = "myco"
->>>>>>> 72a62d10
 ```
 
 For more fine details check variables on [`variables.tf`](./variables.tf) and update according to the desired configuration. Remember to create team groups described [below](#groups).
@@ -386,46 +225,6 @@
 | name | description | type | required | default |
 |---|---|:---:|:---:|:---:|
 | [billing_account_id](variables.tf#L17) | Billing account id. | <code>string</code> | ✓ |  |
-<<<<<<< HEAD
-| [folder_id](variables.tf#L41) | Folder to be used for the networking resources in folders/nnnn format. | <code>string</code> | ✓ |  |
-| [organization_domain](variables.tf#L79) | Organization domain. | <code>string</code> | ✓ |  |
-| [prefix](variables.tf#L84) | Unique prefix used for resource names. | <code>string</code> | ✓ |  |
-| [composer_config](variables.tf#L22) |  | <code title="object&#40;&#123;&#10;  node_count      &#61; number&#10;  airflow_version &#61; string&#10;  env_variables   &#61; map&#40;string&#41;&#10;&#125;&#41;">object&#40;&#123;&#8230;&#125;&#41;</code> |  | <code title="&#123;&#10;  node_count      &#61; 3&#10;  airflow_version &#61; &#34;composer-1.17.5-airflow-2.1.4&#34;&#10;  env_variables   &#61; &#123;&#125;&#10;&#125;">&#123;&#8230;&#125;</code> |
-| [data_force_destroy](variables.tf#L35) | Flag to set 'force_destroy' on data services like BiguQery or Cloud Storage. | <code>bool</code> |  | <code>false</code> |
-| [groups](variables.tf#L46) | Groups. | <code>map&#40;string&#41;</code> |  | <code title="&#123;&#10;  data-analysts  &#61; &#34;gcp-data-analysts&#34;&#10;  data-engineers &#61; &#34;gcp-data-engineers&#34;&#10;  data-security  &#61; &#34;gcp-data-security&#34;&#10;&#125;">&#123;&#8230;&#125;</code> |
-| [network_config](variables.tf#L56) | Shared VPC network configurations to use. If null networks will be created in projects with preconfigured values. | <code title="object&#40;&#123;&#10;  host_project      &#61; string&#10;  network_self_link &#61; string&#10;  subnet_self_links &#61; object&#40;&#123;&#10;    load           &#61; string&#10;    transformation &#61; string&#10;    orchestration  &#61; string&#10;  &#125;&#41;&#10;  composer_ip_ranges &#61; object&#40;&#123;&#10;    cloudsql   &#61; string&#10;    gke_master &#61; string&#10;    web_server &#61; string&#10;  &#125;&#41;&#10;  composer_secondary_ranges &#61; object&#40;&#123;&#10;    pods     &#61; string&#10;    services &#61; string&#10;  &#125;&#41;&#10;&#125;&#41;">object&#40;&#123;&#8230;&#125;&#41;</code> |  | <code>null</code> |
-| [project_services](variables.tf#L89) | List of core services enabled on all projects. | <code>list&#40;string&#41;</code> |  | <code title="&#91;&#10;  &#34;cloudresourcemanager.googleapis.com&#34;,&#10;  &#34;iam.googleapis.com&#34;,&#10;  &#34;serviceusage.googleapis.com&#34;,&#10;  &#34;stackdriver.googleapis.com&#34;&#10;&#93;">&#91;&#8230;&#93;</code> |
-| [region](variables.tf#L100) | Region used for regional resources. | <code>string</code> |  | <code>&#34;europe-west1&#34;</code> |
-
-## Outputs
-
-| name | description | sensitive |
-|---|---|:---:|
-| [bigquery-datasets](outputs.tf#L17) | BigQuery datasets. |  |
-| [demo_commands](outputs.tf#L93) | Demo commands. |  |
-| [gcs-buckets](outputs.tf#L28) | GCS buckets. |  |
-| [kms_keys](outputs.tf#L42) | Cloud MKS keys. |  |
-| [projects](outputs.tf#L47) | GCP Projects informations. |  |
-| [vpc_network](outputs.tf#L75) | VPC network. |  |
-| [vpc_subnet](outputs.tf#L84) | VPC subnetworks. |  |
-
-<!-- END TFDOC -->
-
-## TODOs
-
-Features to add in future releases
-
-- add support for column level access on BigQuery
-- add example templates for Data Catalog
-- add example on how to use Cloud Data Loss Prevention
-- add solution to handle tables, views, and authorized views lifecycle
-- add solution to handle metadata lifecycle
-
-Fixes
-
-- composer requires "Require OS Login" not enforced
-- external Shared VPC
-=======
 | [folder_id](variables.tf#L42) | Folder to be used for the networking resources in folders/nnnn format. | <code>string</code> | ✓ |  |
 | [organization_domain](variables.tf#L86) | Organization domain. | <code>string</code> | ✓ |  |
 | [prefix](variables.tf#L91) | Unique prefix used for resource names. | <code>string</code> | ✓ |  |
@@ -463,5 +262,4 @@
 ## To Test/Fix
 
 - Composer require "Require OS Login" not enforced
-- External Shared-VPC
->>>>>>> 72a62d10
+- External Shared-VPC