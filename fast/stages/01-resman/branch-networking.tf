/**
 * Copyright 2022 Google LLC
 *
 * Licensed under the Apache License, Version 2.0 (the "License");
 * you may not use this file except in compliance with the License.
 * You may obtain a copy of the License at
 *
 *      http://www.apache.org/licenses/LICENSE-2.0
 *
 * Unless required by applicable law or agreed to in writing, software
 * distributed under the License is distributed on an "AS IS" BASIS,
 * WITHOUT WARRANTIES OR CONDITIONS OF ANY KIND, either express or implied.
 * See the License for the specific language governing permissions and
 * limitations under the License.
 */

# tfdoc:file:description Networking stage resources.

module "branch-network-folder" {
  source = "../../../modules/folder"
  parent = "organizations/${var.organization.id}"
  name   = "Networking"
  group_iam = {
    (local.groups.gcp-network-admins) = [
      # add any needed roles for resources/services not managed via Terraform,
      # or replace editor with ~viewer if no broad resource management needed
      # e.g.
      #   "roles/compute.networkAdmin",
      #   "roles/dns.admin",
      #   "roles/compute.securityAdmin",
      "roles/editor",
    ]
  }
  iam = {
    "roles/logging.admin"                  = [module.branch-network-sa.iam_email]
    "roles/owner"                          = [module.branch-network-sa.iam_email]
    "roles/resourcemanager.folderAdmin"    = [module.branch-network-sa.iam_email]
    "roles/resourcemanager.projectCreator" = [module.branch-network-sa.iam_email]
    "roles/compute.xpnAdmin"               = [module.branch-network-sa.iam_email]
  }
  tag_bindings = {
    context = try(
      module.organization.tag_values["${var.tag_names.context}/networking"].id, null
    )
  }
}

module "branch-network-prod-folder" {
  source = "../../../modules/folder"
  parent = module.branch-network-folder.id
  name   = "Production"
  iam = {
<<<<<<< HEAD
    "roles/compute.xpnAdmin" = [
      module.branch-dp-prod-sa.iam_email,
      module.branch-teams-prod-pf-sa.iam_email,
      module.branch-gke-multitenant-prod-sa.iam_email,
    ]
=======
    "roles/compute.xpnAdmin" = compact([
      try(module.branch-dp-prod-sa.0.iam_email, ""),
      try(module.branch-pf-prod-sa.0.iam_email, ""),
    ])
>>>>>>> 797bfc90
  }
  tag_bindings = {
    environment = try(
      module.organization.tag_values["${var.tag_names.environment}/production"].id, null
    )
  }
}

module "branch-network-dev-folder" {
  source = "../../../modules/folder"
  parent = module.branch-network-folder.id
  name   = "Development"
  iam = {
<<<<<<< HEAD
    (local.custom_roles.service_project_network_admin) = [
      module.branch-dp-dev-sa.iam_email,
      module.branch-teams-dev-pf-sa.iam_email,
      module.branch-gke-multitenant-dev-sa.iam_email,
    ]
=======
    (local.custom_roles.service_project_network_admin) = compact([
      try(module.branch-dp-dev-sa.0.iam_email, ""),
      try(module.branch-pf-dev-sa.0.iam_email, ""),
    ])
>>>>>>> 797bfc90
  }
  tag_bindings = {
    environment = try(
      module.organization.tag_values["${var.tag_names.environment}/development"].id, null
    )
  }
}

# automation service account and bucket

module "branch-network-sa" {
  source      = "../../../modules/iam-service-account"
  project_id  = var.automation.project_id
  name        = "prod-resman-net-0"
  description = "Terraform resman networking service account."
  prefix      = var.prefix
  iam = {
    "roles/iam.serviceAccountTokenCreator" = compact([
      try(module.branch-network-sa-cicd.0.iam_email, null)
    ])
  }
  iam_storage_roles = {
    (var.automation.outputs_bucket) = ["roles/storage.admin"]
  }
}

module "branch-network-gcs" {
  source     = "../../../modules/gcs"
  project_id = var.automation.project_id
  name       = "prod-resman-net-0"
  prefix     = var.prefix
  versioning = true
  iam = {
    "roles/storage.objectAdmin" = [module.branch-network-sa.iam_email]
  }
}<|MERGE_RESOLUTION|>--- conflicted
+++ resolved
@@ -50,18 +50,11 @@
   parent = module.branch-network-folder.id
   name   = "Production"
   iam = {
-<<<<<<< HEAD
-    "roles/compute.xpnAdmin" = [
-      module.branch-dp-prod-sa.iam_email,
-      module.branch-teams-prod-pf-sa.iam_email,
-      module.branch-gke-multitenant-prod-sa.iam_email,
-    ]
-=======
     "roles/compute.xpnAdmin" = compact([
       try(module.branch-dp-prod-sa.0.iam_email, ""),
       try(module.branch-pf-prod-sa.0.iam_email, ""),
+      module.branch-gke-multitenant-prod-sa.iam_email,
     ])
->>>>>>> 797bfc90
   }
   tag_bindings = {
     environment = try(
@@ -75,18 +68,11 @@
   parent = module.branch-network-folder.id
   name   = "Development"
   iam = {
-<<<<<<< HEAD
-    (local.custom_roles.service_project_network_admin) = [
-      module.branch-dp-dev-sa.iam_email,
-      module.branch-teams-dev-pf-sa.iam_email,
-      module.branch-gke-multitenant-dev-sa.iam_email,
-    ]
-=======
     (local.custom_roles.service_project_network_admin) = compact([
       try(module.branch-dp-dev-sa.0.iam_email, ""),
       try(module.branch-pf-dev-sa.0.iam_email, ""),
+      module.branch-gke-multitenant-dev-sa.iam_email,
     ])
->>>>>>> 797bfc90
   }
   tag_bindings = {
     environment = try(
