--- conflicted
+++ resolved
@@ -37,10 +37,6 @@
     enabled          = true
     service_projects = []
   }
-<<<<<<< HEAD
-  # metric_scopes = [module.landing-project.project_id]
-=======
->>>>>>> 8e48fdaf
   iam = {
     "roles/dns.admin" = [local.service_accounts.project-factory-prod]
     (local.custom_roles.service_project_network_admin) = [
