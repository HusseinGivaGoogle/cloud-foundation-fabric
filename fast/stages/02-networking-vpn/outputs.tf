/**
 * Copyright 2022 Google LLC
 *
 * Licensed under the Apache License, Version 2.0 (the "License");
 * you may not use this file except in compliance with the License.
 * You may obtain a copy of the License at
 *
 *      http://www.apache.org/licenses/LICENSE-2.0
 *
 * Unless required by applicable law or agreed to in writing, software
 * distributed under the License is distributed on an "AS IS" BASIS,
 * WITHOUT WARRANTIES OR CONDITIONS OF ANY KIND, either express or implied.
 * See the License for the specific language governing permissions and
 * limitations under the License.
 */

locals {
  host_project_ids = {
    dev-spoke-0  = module.dev-spoke-project.project_id
    prod-landing = module.landing-project.project_id
    prod-spoke-0 = module.prod-spoke-project.project_id
  }
  host_project_numbers = {
    dev-spoke-0  = module.dev-spoke-project.number
    prod-landing = module.landing-project.number
    prod-spoke-0 = module.prod-spoke-project.number
  }
  tfvars = {
<<<<<<< HEAD
    "03-project-factory-dev" = jsonencode({
      environment_dns_zone = module.dev-dns-private-zone.domain
      shared_vpc_self_link = module.dev-spoke-vpc.self_link
      vpc_host_project     = module.dev-spoke-project.project_id
    })
    "03-project-factory-prod" = jsonencode({
      environment_dns_zone = module.prod-dns-private-zone.domain
      shared_vpc_self_link = module.prod-spoke-vpc.self_link
      vpc_host_project     = module.prod-spoke-project.project_id
    })
    "03-data-platform-dev" = jsonencode({
      network_config = {
        host_project      = module.dev-spoke-project.project_id
        network_self_link = module.dev-spoke-vpc.self_link
        subnet_self_links = {
          load           = module.dev-spoke-vpc.subnets["europe-west1/dev-dp-lod-ew1"].self_link
          orchestration  = module.dev-spoke-vpc.subnets["europe-west1/dev-dp-orc-ew1"].self_link
          transformation = module.dev-spoke-vpc.subnets["europe-west1/dev-dp-trf-ew1"].self_link
        }
      }
    })
    "03-data-platform-prod" = jsonencode({
      network_config = {
        host_project      = module.prod-spoke-project.project_id
        network_self_link = module.prod-spoke-vpc.self_link
        subnet_self_links = {
          load           = module.prod-spoke-vpc.subnets["europe-west1/prod-dp-lod-ew1"].self_link
          orchestration  = module.prod-spoke-vpc.subnets["europe-west1/prod-dp-orc-ew1"].self_link
          transformation = module.prod-spoke-vpc.subnets["europe-west1/prod-dp-trf-ew1"].self_link
        }
      }
    })
=======
    host_project_ids     = local.host_project_ids
    host_project_numbers = local.host_project_numbers
    vpc_self_links       = local.vpc_self_links
  }
  vpc_self_links = {
    prod-landing = module.landing-vpc.self_link
    dev-spoke-0  = module.dev-spoke-vpc.self_link
    prod-spoke-0 = module.prod-spoke-vpc.self_link
>>>>>>> 79931e10
  }
}

# optionally generate tfvars file for subsequent stages

resource "local_file" "tfvars" {
  for_each        = var.outputs_location == null ? {} : { 1 = 1 }
  file_permission = "0644"
  filename        = "${pathexpand(var.outputs_location)}/tfvars/02-networking.auto.tfvars.json"
  content         = jsonencode(local.tfvars)
}

# outputs

output "cloud_dns_inbound_policy" {
  description = "IP Addresses for Cloud DNS inbound policy."
  value       = [for s in module.landing-vpc.subnets : cidrhost(s.ip_cidr_range, 2)]
}

output "host_project_ids" {
  description = "Network project ids."
  value       = local.host_project_ids
}

output "host_project_numbers" {
  description = "Network project numbers."
  value       = local.host_project_numbers
}

output "shared_vpc_self_links" {
  description = "Shared VPC host projects."
  value       = local.vpc_self_links
}

output "vpn_gateway_endpoints" {
  description = "External IP Addresses for the GCP VPN gateways."
  value = {
    onprem-ew1 = {
      for v in module.landing-to-onprem-ew1-vpn.gateway.vpn_interfaces :
      v.id => v.ip_address
    }
  }
}

output "tfvars" {
  description = "Terraform variables file for the following stages."
  sensitive   = true
  value       = local.tfvars
}<|MERGE_RESOLUTION|>--- conflicted
+++ resolved
@@ -26,40 +26,6 @@
     prod-spoke-0 = module.prod-spoke-project.number
   }
   tfvars = {
-<<<<<<< HEAD
-    "03-project-factory-dev" = jsonencode({
-      environment_dns_zone = module.dev-dns-private-zone.domain
-      shared_vpc_self_link = module.dev-spoke-vpc.self_link
-      vpc_host_project     = module.dev-spoke-project.project_id
-    })
-    "03-project-factory-prod" = jsonencode({
-      environment_dns_zone = module.prod-dns-private-zone.domain
-      shared_vpc_self_link = module.prod-spoke-vpc.self_link
-      vpc_host_project     = module.prod-spoke-project.project_id
-    })
-    "03-data-platform-dev" = jsonencode({
-      network_config = {
-        host_project      = module.dev-spoke-project.project_id
-        network_self_link = module.dev-spoke-vpc.self_link
-        subnet_self_links = {
-          load           = module.dev-spoke-vpc.subnets["europe-west1/dev-dp-lod-ew1"].self_link
-          orchestration  = module.dev-spoke-vpc.subnets["europe-west1/dev-dp-orc-ew1"].self_link
-          transformation = module.dev-spoke-vpc.subnets["europe-west1/dev-dp-trf-ew1"].self_link
-        }
-      }
-    })
-    "03-data-platform-prod" = jsonencode({
-      network_config = {
-        host_project      = module.prod-spoke-project.project_id
-        network_self_link = module.prod-spoke-vpc.self_link
-        subnet_self_links = {
-          load           = module.prod-spoke-vpc.subnets["europe-west1/prod-dp-lod-ew1"].self_link
-          orchestration  = module.prod-spoke-vpc.subnets["europe-west1/prod-dp-orc-ew1"].self_link
-          transformation = module.prod-spoke-vpc.subnets["europe-west1/prod-dp-trf-ew1"].self_link
-        }
-      }
-    })
-=======
     host_project_ids     = local.host_project_ids
     host_project_numbers = local.host_project_numbers
     vpc_self_links       = local.vpc_self_links
@@ -68,7 +34,6 @@
     prod-landing = module.landing-vpc.self_link
     dev-spoke-0  = module.dev-spoke-vpc.self_link
     prod-spoke-0 = module.prod-spoke-vpc.self_link
->>>>>>> 79931e10
   }
 }
 
