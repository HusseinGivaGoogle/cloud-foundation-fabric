/**
 * Copyright 2019 Google LLC
 *
 * Licensed under the Apache License, Version 2.0 (the "License");
 * you may not use this file except in compliance with the License.
 * You may obtain a copy of the License at
 *
 *      http://www.apache.org/licenses/LICENSE-2.0
 *
 * Unless required by applicable law or agreed to in writing, software
 * distributed under the License is distributed on an "AS IS" BASIS,
 * WITHOUT WARRANTIES OR CONDITIONS OF ANY KIND, either express or implied.
 * See the License for the specific language governing permissions and
 * limitations under the License.
 */

variable "auto_create_network" {
  description = "Whether to create the default network for the project"
  type        = bool
  default     = false
}

variable "billing_account" {
  description = "Billing account id."
  type        = string
  default     = null
}

variable "custom_roles" {
  description = "Map of role name => list of permissions to create in this project."
  type        = map(list(string))
  default     = {}
}

variable "iam_members" {
  description = "Map of member lists used to set authoritative bindings, keyed by role."
  type        = map(list(string))
  default     = {}
}

variable "iam_roles" {
  description = "List of roles used to set authoritative bindings."
  type        = list(string)
  default     = []
}


variable "iam_additive_bindings" {
  description = "Map of roles lists used to set non authoritative bindings, keyed by members"
  type        = map(list(string))
  default     = {}
}

variable "labels" {
  description = "Resource labels."
  type        = map(string)
  default     = {}
}

variable "lien_reason" {
  description = "If non-empty, creates a project lien with this description."
  type        = string
  default     = ""
}

variable "name" {
  description = "Project name and id suffix."
  type        = string
}

variable "oslogin" {
  description = "Enable OS Login."
  type        = bool
  default     = false
}

variable "oslogin_admins" {
  description = "List of IAM-style identities that will be granted roles necessary for OS Login administrators."
  type        = list(string)
  default     = []
}

variable "oslogin_users" {
  description = "List of IAM-style identities that will be granted roles necessary for OS Login users."
  type        = list(string)
  default     = []
}

variable "parent" {
  description = "Parent folder or organization in 'folders/folder_id' or 'organizations/org_id' format."
  type        = string
  default     = null
}

variable "policy_boolean" {
  description = "Map of boolean org policies and enforcement value, set value to null for policy restore."
  type        = map(bool)
  default     = {}
}

variable "policy_list" {
  description = "Map of list org policies, status is true for allow, false for deny, null for restore. Values can only be used for allow or deny."
  type = map(object({
    inherit_from_parent = bool
    suggested_value     = string
    status              = bool
    values              = list(string)
  }))
  default = {}
}

variable "prefix" {
  description = "Prefix used to generate project id and name."
  type        = string
  default     = null
}

variable "project_create" {
  description = "Create project. When set to false, uses a data source to reference existing project."
  type        = bool
  default     = true
}

variable "services" {
  description = "Service APIs to enable."
  type        = list(string)
  default     = []
}

<<<<<<< HEAD
variable "vpc_sc_perimeter" {
  description = "Name of the VPC-SC perimeter the project belong to. Must be of the form accessPolicies/{policy_id}/servicePerimeters/{short_name}"
  type        = string
  default     = null
}

variable "vpc_sc_perimeter_bridges" {
  description = "List of VPC-SC perimeter bridges the project belong to. Must be of the form accessPolicies/{policy_id}/servicePerimeters/{short_name}"
  type        = list(string)
  default     = []
=======
variable "service_config" {
  description = "Configure service API activation."
  type = object({
    disable_on_destroy         = bool
    disable_dependent_services = bool
  })
  default = {
    disable_on_destroy         = true
    disable_dependent_services = true
  }
>>>>>>> e1c7595a
}<|MERGE_RESOLUTION|>--- conflicted
+++ resolved
@@ -127,7 +127,18 @@
   default     = []
 }
 
-<<<<<<< HEAD
+variable "service_config" {
+  description = "Configure service API activation."
+  type = object({
+    disable_on_destroy         = bool
+    disable_dependent_services = bool
+  })
+  default = {
+    disable_on_destroy         = true
+    disable_dependent_services = true
+  }
+}
+
 variable "vpc_sc_perimeter" {
   description = "Name of the VPC-SC perimeter the project belong to. Must be of the form accessPolicies/{policy_id}/servicePerimeters/{short_name}"
   type        = string
@@ -138,16 +149,4 @@
   description = "List of VPC-SC perimeter bridges the project belong to. Must be of the form accessPolicies/{policy_id}/servicePerimeters/{short_name}"
   type        = list(string)
   default     = []
-=======
-variable "service_config" {
-  description = "Configure service API activation."
-  type = object({
-    disable_on_destroy         = bool
-    disable_dependent_services = bool
-  })
-  default = {
-    disable_on_destroy         = true
-    disable_dependent_services = true
-  }
->>>>>>> e1c7595a
 }