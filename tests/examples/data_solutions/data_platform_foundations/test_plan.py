# Copyright 2022 Google LLC
#
# Licensed under the Apache License, Version 2.0 (the "License");
# you may not use this file except in compliance with the License.
# You may obtain a copy of the License at
#
#      http://www.apache.org/licenses/LICENSE-2.0
#
# Unless required by applicable law or agreed to in writing, software
# distributed under the License is distributed on an "AS IS" BASIS,
# WITHOUT WARRANTIES OR CONDITIONS OF ANY KIND, either express or implied.
# See the License for the specific language governing permissions and
# limitations under the License.


import os
import pytest


FIXTURES_DIR = os.path.join(os.path.dirname(__file__), 'fixture')


def test_resources(e2e_plan_runner):
  "Test that plan works and the numbers of resources is as expected."
  modules, resources = e2e_plan_runner(FIXTURES_DIR)
  assert len(modules) == 40
<<<<<<< HEAD
  assert len(resources) == 287
=======
  assert len(resources) == 282
>>>>>>> 72a62d10
<|MERGE_RESOLUTION|>--- conflicted
+++ resolved
@@ -24,8 +24,4 @@
   "Test that plan works and the numbers of resources is as expected."
   modules, resources = e2e_plan_runner(FIXTURES_DIR)
   assert len(modules) == 40
-<<<<<<< HEAD
-  assert len(resources) == 287
-=======
-  assert len(resources) == 282
->>>>>>> 72a62d10
+  assert len(resources) == 282